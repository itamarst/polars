--- conflicted
+++ resolved
@@ -59,8 +59,6 @@
 # --8<-- [start:diff_from_mean_numba]
 from numba import guvectorize, int64, float64
 
-
-<<<<<<< HEAD
 # This will be compiled to machine code, so it will be fast. The Series is
 # converted to a NumPy array before being passed to the function. See the
 # Numba documentation for more details:
@@ -81,20 +79,11 @@
 
 out = df.group_by("keys").agg(pl.col("values").map_batches(diff_from_mean_numba))
 print("== group_by() with UDF ==")
-=======
-out = df.select(
-    pl.col("values")
-    .map_elements(add_counter, return_dtype=pl.Int64)
-    .alias("solution_map_elements"),
-    (pl.col("values") + pl.int_range(1, pl.len() + 1)).alias("solution_expr"),
-)
->>>>>>> 332e40a5
 print(out)
 # --8<-- [end:diff_from_mean_numba]
 
 
 # --8<-- [start:combine]
-<<<<<<< HEAD
 # Add two arrays together:
 @guvectorize([(int64[:], int64[:], float64[:])], "(n),(n)->(n)")
 def add(arr, arr2, result):
@@ -115,13 +104,6 @@
         )
     )
     .alias("add_columns")
-=======
-out = df.select(
-    pl.struct("keys", "values")
-    .map_elements(lambda x: len(x["keys"]) + x["values"], return_dtype=pl.Int64)
-    .alias("solution_map_elements"),
-    (pl.col("keys").str.len_bytes() + pl.col("values")).alias("solution_expr"),
->>>>>>> 332e40a5
 )
 print(out)
 # --8<-- [end:combine]