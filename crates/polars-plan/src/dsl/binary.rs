use super::*;
/// Specialized expressions for [`Series`] of [`DataType::String`].
pub struct BinaryNameSpace(pub(crate) Expr);

impl BinaryNameSpace {
    /// Check if a binary value contains a literal binary.
    pub fn contains_literal(self, pat: Expr) -> Expr {
        self.0
            .map_binary(FunctionExpr::BinaryExpr(BinaryFunction::Contains), pat)
    }

    /// Check if a binary value ends with the given sequence.
    pub fn ends_with(self, sub: Expr) -> Expr {
        self.0
            .map_binary(FunctionExpr::BinaryExpr(BinaryFunction::EndsWith), sub)
    }

    /// Check if a binary value starts with the given sequence.
    pub fn starts_with(self, sub: Expr) -> Expr {
        self.0
            .map_binary(FunctionExpr::BinaryExpr(BinaryFunction::StartsWith), sub)
    }

    /// Return the size (number of bytes) in each element.
    pub fn size_bytes(self) -> Expr {
        self.0
            .map_unary(FunctionExpr::BinaryExpr(BinaryFunction::Size))
    }

    #[cfg(feature = "binary_encoding")]
    pub fn hex_decode(self, strict: bool) -> Expr {
        self.0
            .map_unary(FunctionExpr::BinaryExpr(BinaryFunction::HexDecode(strict)))
    }

    #[cfg(feature = "binary_encoding")]
    pub fn hex_encode(self) -> Expr {
        self.0
            .map_unary(FunctionExpr::BinaryExpr(BinaryFunction::HexEncode))
    }

    #[cfg(feature = "binary_encoding")]
    pub fn base64_decode(self, strict: bool) -> Expr {
        self.0
            .map_unary(FunctionExpr::BinaryExpr(BinaryFunction::Base64Decode(
                strict,
            )))
    }

    #[cfg(feature = "binary_encoding")]
    pub fn base64_encode(self) -> Expr {
        self.0
            .map_unary(FunctionExpr::BinaryExpr(BinaryFunction::Base64Encode))
    }

    #[cfg(feature = "binary_encoding")]
    pub fn from_buffer(self, to_type: DataType, is_little_endian: bool) -> Expr {
<<<<<<< HEAD
        self.0
            .map_unary(FunctionExpr::BinaryExpr(BinaryFunction::FromBuffer(
                to_type,
=======
        let leaf_type = to_type.leaf_dtype();
        let shape = to_type.get_shape();

        let call_to_type = if let Some(ref shape) = shape {
            DataType::Array(
                Box::new(leaf_type.clone()),
                shape.iter().product(),
            )
        } else {
            to_type
        };

        let result = self
            .0
            .map_private(FunctionExpr::BinaryExpr(BinaryFunction::FromBuffer(
                call_to_type,
>>>>>>> 820e44b8
                is_little_endian,
            )));

        if let Some(shape) = shape {
            let mut dimensions: Vec<ReshapeDimension> = shape
                .iter()
                .map(|&v| ReshapeDimension::new(v as i64))
                .collect();
            dimensions.insert(0, ReshapeDimension::Infer);

            result.apply_private(FunctionExpr::Reshape(dimensions))
        } else {
            result
        }
    }
}<|MERGE_RESOLUTION|>--- conflicted
+++ resolved
@@ -55,11 +55,6 @@
 
     #[cfg(feature = "binary_encoding")]
     pub fn from_buffer(self, to_type: DataType, is_little_endian: bool) -> Expr {
-<<<<<<< HEAD
-        self.0
-            .map_unary(FunctionExpr::BinaryExpr(BinaryFunction::FromBuffer(
-                to_type,
-=======
         let leaf_type = to_type.leaf_dtype();
         let shape = to_type.get_shape();
 
@@ -74,9 +69,8 @@
 
         let result = self
             .0
-            .map_private(FunctionExpr::BinaryExpr(BinaryFunction::FromBuffer(
+            .map_unary(FunctionExpr::BinaryExpr(BinaryFunction::FromBuffer(
                 call_to_type,
->>>>>>> 820e44b8
                 is_little_endian,
             )));
 
@@ -87,7 +81,7 @@
                 .collect();
             dimensions.insert(0, ReshapeDimension::Infer);
 
-            result.apply_private(FunctionExpr::Reshape(dimensions))
+            result.map_unary(FunctionExpr::Reshape(dimensions))
         } else {
             result
         }
