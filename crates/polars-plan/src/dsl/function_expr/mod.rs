--- conflicted
+++ resolved
@@ -752,606 +752,4 @@
         };
         write!(f, "{s}")
     }
-<<<<<<< HEAD
-}
-
-#[macro_export]
-macro_rules! wrap {
-    ($e:expr) => {
-        SpecialEq::new(Arc::new($e))
-    };
-
-    ($e:expr, $($args:expr),*) => {{
-        let f = move |s: &mut [Column]| {
-            $e(s, $($args),*)
-        };
-
-        SpecialEq::new(Arc::new(f))
-    }};
-}
-
-/// `Fn(&[Column], args)`
-/// * all expression arguments are in the slice.
-/// * the first element is the root expression.
-#[macro_export]
-macro_rules! map_as_slice {
-    ($func:path) => {{
-        let f = move |s: &mut [Column]| {
-            $func(s).map(Some)
-        };
-
-        SpecialEq::new(Arc::new(f))
-    }};
-
-    ($func:path, $($args:expr),*) => {{
-        let f = move |s: &mut [Column]| {
-            $func(s, $($args),*).map(Some)
-        };
-
-        SpecialEq::new(Arc::new(f))
-    }};
-}
-
-/// * `FnOnce(Series)`
-/// * `FnOnce(Series, args)`
-#[macro_export]
-macro_rules! map_owned {
-    ($func:path) => {{
-        let f = move |c: &mut [Column]| {
-            let c = std::mem::take(&mut c[0]);
-            $func(c).map(Some)
-        };
-
-        SpecialEq::new(Arc::new(f))
-    }};
-
-    ($func:path, $($args:expr),*) => {{
-        let f = move |c: &mut [Column]| {
-            let c = std::mem::take(&mut c[0]);
-            $func(c, $($args),*).map(Some)
-        };
-
-        SpecialEq::new(Arc::new(f))
-    }};
-}
-
-/// `Fn(&Series, args)`
-#[macro_export]
-macro_rules! map {
-    ($func:path) => {{
-        let f = move |c: &mut [Column]| {
-            let c = &c[0];
-            $func(c).map(Some)
-        };
-
-        SpecialEq::new(Arc::new(f))
-    }};
-
-    ($func:path, $($args:expr),*) => {{
-        let f = move |c: &mut [Column]| {
-            let c = &c[0];
-            $func(c, $($args),*).map(Some)
-        };
-
-        SpecialEq::new(Arc::new(f))
-    }};
-}
-
-impl From<FunctionExpr> for SpecialEq<Arc<dyn ColumnsUdf>> {
-    fn from(func: FunctionExpr) -> Self {
-        use FunctionExpr::*;
-        match func {
-            // Namespaces
-            #[cfg(feature = "dtype-array")]
-            ArrayExpr(func) => func.into(),
-            BinaryExpr(func) => func.into(),
-            #[cfg(feature = "dtype-categorical")]
-            Categorical(func) => func.into(),
-            ListExpr(func) => func.into(),
-            #[cfg(feature = "strings")]
-            StringExpr(func) => func.into(),
-            #[cfg(feature = "dtype-struct")]
-            StructExpr(func) => func.into(),
-            #[cfg(feature = "temporal")]
-            TemporalExpr(func) => func.into(),
-            #[cfg(feature = "bitwise")]
-            Bitwise(func) => func.into(),
-
-            // Other expressions
-            Boolean(func) => func.into(),
-            #[cfg(feature = "business")]
-            Business(func) => func.into(),
-            #[cfg(feature = "abs")]
-            Abs => map!(abs::abs),
-            Negate => map!(dispatch::negate),
-            NullCount => {
-                let f = |s: &mut [Column]| {
-                    let s = &s[0];
-                    Ok(Some(Column::new(
-                        s.name().clone(),
-                        [s.null_count() as IdxSize],
-                    )))
-                };
-                wrap!(f)
-            },
-            Pow(func) => match func {
-                PowFunction::Generic => wrap!(pow::pow),
-                PowFunction::Sqrt => map!(pow::sqrt),
-                PowFunction::Cbrt => map!(pow::cbrt),
-            },
-            #[cfg(feature = "row_hash")]
-            Hash(k0, k1, k2, k3) => {
-                map!(row_hash::row_hash, k0, k1, k2, k3)
-            },
-            #[cfg(feature = "arg_where")]
-            ArgWhere => {
-                wrap!(arg_where::arg_where)
-            },
-            #[cfg(feature = "index_of")]
-            IndexOf => {
-                map_as_slice!(index_of::index_of)
-            },
-            #[cfg(feature = "search_sorted")]
-            SearchSorted { side, descending } => {
-                map_as_slice!(search_sorted::search_sorted_impl, side, descending)
-            },
-            #[cfg(feature = "range")]
-            Range(func) => func.into(),
-
-            #[cfg(feature = "trigonometry")]
-            Trigonometry(trig_function) => {
-                map!(trigonometry::apply_trigonometric_function, trig_function)
-            },
-            #[cfg(feature = "trigonometry")]
-            Atan2 => {
-                wrap!(trigonometry::apply_arctan2)
-            },
-
-            #[cfg(feature = "sign")]
-            Sign => {
-                map!(sign::sign)
-            },
-            FillNull => {
-                map_as_slice!(fill_null::fill_null)
-            },
-            #[cfg(feature = "rolling_window")]
-            RollingExpr(f) => {
-                use RollingFunction::*;
-                match f {
-                    Min(options) => map!(rolling::rolling_min, options.clone()),
-                    Max(options) => map!(rolling::rolling_max, options.clone()),
-                    Mean(options) => map!(rolling::rolling_mean, options.clone()),
-                    Sum(options) => map!(rolling::rolling_sum, options.clone()),
-                    Quantile(options) => map!(rolling::rolling_quantile, options.clone()),
-                    Var(options) => map!(rolling::rolling_var, options.clone()),
-                    Std(options) => map!(rolling::rolling_std, options.clone()),
-                    #[cfg(feature = "moment")]
-                    Skew(options) => map!(rolling::rolling_skew, options.clone()),
-                    #[cfg(feature = "moment")]
-                    Kurtosis(options) => map!(rolling::rolling_kurtosis, options.clone()),
-                    #[cfg(feature = "cov")]
-                    CorrCov {
-                        rolling_options,
-                        corr_cov_options,
-                        is_corr,
-                    } => {
-                        map_as_slice!(
-                            rolling::rolling_corr_cov,
-                            rolling_options.clone(),
-                            corr_cov_options,
-                            is_corr
-                        )
-                    },
-                }
-            },
-            #[cfg(feature = "rolling_window_by")]
-            RollingExprBy(f) => {
-                use RollingFunctionBy::*;
-                match f {
-                    MinBy(options) => map_as_slice!(rolling_by::rolling_min_by, options.clone()),
-                    MaxBy(options) => map_as_slice!(rolling_by::rolling_max_by, options.clone()),
-                    MeanBy(options) => map_as_slice!(rolling_by::rolling_mean_by, options.clone()),
-                    SumBy(options) => map_as_slice!(rolling_by::rolling_sum_by, options.clone()),
-                    QuantileBy(options) => {
-                        map_as_slice!(rolling_by::rolling_quantile_by, options.clone())
-                    },
-                    VarBy(options) => map_as_slice!(rolling_by::rolling_var_by, options.clone()),
-                    StdBy(options) => map_as_slice!(rolling_by::rolling_std_by, options.clone()),
-                }
-            },
-            #[cfg(feature = "hist")]
-            Hist {
-                bin_count,
-                include_category,
-                include_breakpoint,
-            } => {
-                map_as_slice!(
-                    dispatch::hist,
-                    bin_count,
-                    include_category,
-                    include_breakpoint
-                )
-            },
-            ShiftAndFill => {
-                map_as_slice!(shift_and_fill::shift_and_fill)
-            },
-            DropNans => map_owned!(nan::drop_nans),
-            DropNulls => map!(dispatch::drop_nulls),
-            #[cfg(feature = "round_series")]
-            Clip { has_min, has_max } => {
-                map_as_slice!(clip::clip, has_min, has_max)
-            },
-            #[cfg(feature = "mode")]
-            Mode => map!(dispatch::mode),
-            #[cfg(feature = "moment")]
-            Skew(bias) => map!(dispatch::skew, bias),
-            #[cfg(feature = "moment")]
-            Kurtosis(fisher, bias) => map!(dispatch::kurtosis, fisher, bias),
-            ArgUnique => map!(dispatch::arg_unique),
-            Repeat => map_as_slice!(repeat::repeat),
-            #[cfg(feature = "rank")]
-            Rank { options, seed } => map!(dispatch::rank, options, seed),
-            #[cfg(feature = "dtype-struct")]
-            AsStruct => {
-                map_as_slice!(coerce::as_struct)
-            },
-            #[cfg(feature = "top_k")]
-            TopK { descending } => {
-                map_as_slice!(top_k, descending)
-            },
-            #[cfg(feature = "top_k")]
-            TopKBy { descending } => map_as_slice!(top_k_by, descending.clone()),
-            Shift => map_as_slice!(shift_and_fill::shift),
-            #[cfg(feature = "cum_agg")]
-            CumCount { reverse } => map!(cum::cum_count, reverse),
-            #[cfg(feature = "cum_agg")]
-            CumSum { reverse } => map!(cum::cum_sum, reverse),
-            #[cfg(feature = "cum_agg")]
-            CumProd { reverse } => map!(cum::cum_prod, reverse),
-            #[cfg(feature = "cum_agg")]
-            CumMin { reverse } => map!(cum::cum_min, reverse),
-            #[cfg(feature = "cum_agg")]
-            CumMax { reverse } => map!(cum::cum_max, reverse),
-            #[cfg(feature = "dtype-struct")]
-            ValueCounts {
-                sort,
-                parallel,
-                name,
-                normalize,
-            } => map!(
-                dispatch::value_counts,
-                sort,
-                parallel,
-                name.clone(),
-                normalize
-            ),
-            #[cfg(feature = "unique_counts")]
-            UniqueCounts => map!(dispatch::unique_counts),
-            Reverse => map!(dispatch::reverse),
-            #[cfg(feature = "approx_unique")]
-            ApproxNUnique => map!(dispatch::approx_n_unique),
-            Coalesce => map_as_slice!(fill_null::coalesce),
-            ShrinkType => map_owned!(shrink_type::shrink),
-            #[cfg(feature = "diff")]
-            Diff(null_behavior) => map_as_slice!(dispatch::diff, null_behavior),
-            #[cfg(feature = "pct_change")]
-            PctChange => map_as_slice!(dispatch::pct_change),
-            #[cfg(feature = "interpolate")]
-            Interpolate(method) => {
-                map!(dispatch::interpolate, method)
-            },
-            #[cfg(feature = "interpolate_by")]
-            InterpolateBy => {
-                map_as_slice!(dispatch::interpolate_by)
-            },
-            #[cfg(feature = "log")]
-            Entropy { base, normalize } => map!(log::entropy, base, normalize),
-            #[cfg(feature = "log")]
-            Log { base } => map!(log::log, base),
-            #[cfg(feature = "log")]
-            Log1p => map!(log::log1p),
-            #[cfg(feature = "log")]
-            Exp => map!(log::exp),
-            Unique(stable) => map!(unique::unique, stable),
-            #[cfg(feature = "round_series")]
-            Round { decimals, mode } => map!(round::round, decimals, mode),
-            #[cfg(feature = "round_series")]
-            RoundSF { digits } => map!(round::round_sig_figs, digits),
-            #[cfg(feature = "round_series")]
-            Floor => map!(round::floor),
-            #[cfg(feature = "round_series")]
-            Ceil => map!(round::ceil),
-            UpperBound => map!(bounds::upper_bound),
-            LowerBound => map!(bounds::lower_bound),
-            #[cfg(feature = "fused")]
-            Fused(op) => map_as_slice!(fused::fused, op),
-            ConcatExpr(rechunk) => map_as_slice!(concat::concat_expr, rechunk),
-            #[cfg(feature = "cov")]
-            Correlation { method } => map_as_slice!(correlation::corr, method),
-            #[cfg(feature = "peaks")]
-            PeakMin => map!(peaks::peak_min),
-            #[cfg(feature = "peaks")]
-            PeakMax => map!(peaks::peak_max),
-            #[cfg(feature = "repeat_by")]
-            RepeatBy => map_as_slice!(dispatch::repeat_by),
-            #[cfg(feature = "dtype-array")]
-            Reshape(dims) => map!(dispatch::reshape, &dims),
-            #[cfg(feature = "cutqcut")]
-            Cut {
-                breaks,
-                labels,
-                left_closed,
-                include_breaks,
-            } => map!(
-                cut::cut,
-                breaks.clone(),
-                labels.clone(),
-                left_closed,
-                include_breaks
-            ),
-            #[cfg(feature = "cutqcut")]
-            QCut {
-                probs,
-                labels,
-                left_closed,
-                allow_duplicates,
-                include_breaks,
-            } => map!(
-                cut::qcut,
-                probs.clone(),
-                labels.clone(),
-                left_closed,
-                allow_duplicates,
-                include_breaks
-            ),
-            #[cfg(feature = "rle")]
-            RLE => map!(rle),
-            #[cfg(feature = "rle")]
-            RLEID => map!(rle_id),
-            ToPhysical => map!(dispatch::to_physical),
-            #[cfg(feature = "random")]
-            Random { method, seed } => {
-                use RandomMethod::*;
-                match method {
-                    Shuffle => map!(random::shuffle, seed),
-                    Sample {
-                        is_fraction,
-                        with_replacement,
-                        shuffle,
-                    } => {
-                        if is_fraction {
-                            map_as_slice!(random::sample_frac, with_replacement, shuffle, seed)
-                        } else {
-                            map_as_slice!(random::sample_n, with_replacement, shuffle, seed)
-                        }
-                    },
-                }
-            },
-            SetSortedFlag(sorted) => map!(dispatch::set_sorted_flag, sorted),
-            #[cfg(feature = "ffi_plugin")]
-            FfiPlugin {
-                flags: _,
-                lib,
-                symbol,
-                kwargs,
-            } => unsafe {
-                map_as_slice!(
-                    plugin::call_plugin,
-                    lib.as_ref(),
-                    symbol.as_ref(),
-                    kwargs.as_ref()
-                )
-            },
-            MaxHorizontal => wrap!(dispatch::max_horizontal),
-            MinHorizontal => wrap!(dispatch::min_horizontal),
-            SumHorizontal { ignore_nulls } => wrap!(dispatch::sum_horizontal, ignore_nulls),
-            MeanHorizontal { ignore_nulls } => wrap!(dispatch::mean_horizontal, ignore_nulls),
-            #[cfg(feature = "ewma")]
-            EwmMean { options } => map!(ewm::ewm_mean, options),
-            #[cfg(feature = "ewma_by")]
-            EwmMeanBy { half_life } => map_as_slice!(ewm_by::ewm_mean_by, half_life),
-            #[cfg(feature = "ewma")]
-            EwmStd { options } => map!(ewm::ewm_std, options),
-            #[cfg(feature = "ewma")]
-            EwmVar { options } => map!(ewm::ewm_var, options),
-            #[cfg(feature = "replace")]
-            Replace => {
-                map_as_slice!(dispatch::replace)
-            },
-            #[cfg(feature = "replace")]
-            ReplaceStrict { return_dtype } => {
-                map_as_slice!(dispatch::replace_strict, return_dtype.clone())
-            },
-
-            FillNullWithStrategy(strategy) => map!(dispatch::fill_null_with_strategy, strategy),
-            GatherEvery { n, offset } => map!(dispatch::gather_every, n, offset),
-            #[cfg(feature = "reinterpret")]
-            Reinterpret(signed) => map!(dispatch::reinterpret, signed),
-            ExtendConstant => map_as_slice!(dispatch::extend_constant),
-        }
-    }
-}
-
-impl FunctionExpr {
-    pub fn function_options(&self) -> FunctionOptions {
-        use FunctionExpr as F;
-        match self {
-            #[cfg(feature = "dtype-array")]
-            F::ArrayExpr(e) => e.function_options(),
-            F::BinaryExpr(e) => e.function_options(),
-            #[cfg(feature = "dtype-categorical")]
-            F::Categorical(e) => e.function_options(),
-            F::ListExpr(e) => e.function_options(),
-            #[cfg(feature = "strings")]
-            F::StringExpr(e) => e.function_options(),
-            #[cfg(feature = "dtype-struct")]
-            F::StructExpr(e) => e.function_options(),
-            #[cfg(feature = "temporal")]
-            F::TemporalExpr(e) => e.function_options(),
-            #[cfg(feature = "bitwise")]
-            F::Bitwise(e) => e.function_options(),
-            F::Boolean(e) => e.function_options(),
-            #[cfg(feature = "business")]
-            F::Business(e) => e.function_options(),
-            F::Pow(e) => e.function_options(),
-            #[cfg(feature = "range")]
-            F::Range(e) => e.function_options(),
-            #[cfg(feature = "abs")]
-            F::Abs => FunctionOptions::elementwise(),
-            F::Negate => FunctionOptions::elementwise(),
-            #[cfg(feature = "hist")]
-            F::Hist { .. } => FunctionOptions::groupwise(),
-            F::NullCount => FunctionOptions::aggregation(),
-            #[cfg(feature = "row_hash")]
-            F::Hash(_, _, _, _) => FunctionOptions::elementwise(),
-            #[cfg(feature = "arg_where")]
-            F::ArgWhere => FunctionOptions::groupwise(),
-            #[cfg(feature = "index_of")]
-            F::IndexOf => {
-                FunctionOptions::aggregation().with_casting_rules(CastingRules::FirstArgLossless)
-            },
-            #[cfg(feature = "search_sorted")]
-            F::SearchSorted { .. } => {
-                FunctionOptions::groupwise().with_casting_rules(CastingRules::FirstArgLossless)
-            },
-            #[cfg(feature = "trigonometry")]
-            F::Trigonometry(_) => FunctionOptions::elementwise(),
-            #[cfg(feature = "trigonometry")]
-            F::Atan2 => FunctionOptions::elementwise(),
-            #[cfg(feature = "sign")]
-            F::Sign => FunctionOptions::elementwise(),
-            F::FillNull => FunctionOptions::elementwise().with_supertyping(Default::default()),
-            F::FillNullWithStrategy(strategy) if strategy.is_elementwise() => {
-                FunctionOptions::elementwise()
-            },
-            F::FillNullWithStrategy(_) => FunctionOptions::groupwise(),
-            #[cfg(feature = "rolling_window")]
-            F::RollingExpr(_) => FunctionOptions::length_preserving(),
-            #[cfg(feature = "rolling_window_by")]
-            F::RollingExprBy(_) => FunctionOptions::length_preserving(),
-            F::ShiftAndFill => FunctionOptions::length_preserving(),
-            F::Shift => FunctionOptions::length_preserving(),
-            F::DropNans => FunctionOptions::row_separable(),
-            F::DropNulls => FunctionOptions::row_separable()
-                .with_flags(|f| f | FunctionFlags::ALLOW_EMPTY_INPUTS),
-            #[cfg(feature = "mode")]
-            F::Mode => FunctionOptions::groupwise(),
-            #[cfg(feature = "moment")]
-            F::Skew(_) => FunctionOptions::aggregation(),
-            #[cfg(feature = "moment")]
-            F::Kurtosis(_, _) => FunctionOptions::aggregation(),
-            #[cfg(feature = "dtype-array")]
-            F::Reshape(_) => FunctionOptions::groupwise(),
-            #[cfg(feature = "repeat_by")]
-            F::RepeatBy => FunctionOptions::elementwise(),
-            F::ArgUnique => FunctionOptions::groupwise(),
-            #[cfg(feature = "rank")]
-            F::Rank { .. } => FunctionOptions::groupwise(),
-            F::Repeat => {
-                FunctionOptions::groupwise().with_flags(|f| f | FunctionFlags::ALLOW_RENAME)
-            },
-            #[cfg(feature = "round_series")]
-            F::Clip { .. } => FunctionOptions::elementwise(),
-            #[cfg(feature = "dtype-struct")]
-            F::AsStruct => FunctionOptions::elementwise().with_flags(|f| {
-                f | FunctionFlags::PASS_NAME_TO_APPLY | FunctionFlags::INPUT_WILDCARD_EXPANSION
-            }),
-            #[cfg(feature = "top_k")]
-            F::TopK { .. } => FunctionOptions::groupwise(),
-            #[cfg(feature = "top_k")]
-            F::TopKBy { .. } => FunctionOptions::groupwise(),
-            #[cfg(feature = "cum_agg")]
-            F::CumCount { .. }
-            | F::CumSum { .. }
-            | F::CumProd { .. }
-            | F::CumMin { .. }
-            | F::CumMax { .. } => FunctionOptions::length_preserving(),
-            F::Reverse => FunctionOptions::length_preserving(),
-            #[cfg(feature = "dtype-struct")]
-            F::ValueCounts { .. } => {
-                FunctionOptions::groupwise().with_flags(|f| f | FunctionFlags::PASS_NAME_TO_APPLY)
-            },
-            #[cfg(feature = "unique_counts")]
-            F::UniqueCounts => FunctionOptions::groupwise(),
-            #[cfg(feature = "approx_unique")]
-            F::ApproxNUnique => FunctionOptions::aggregation(),
-            F::Coalesce => FunctionOptions::elementwise()
-                .with_flags(|f| f | FunctionFlags::INPUT_WILDCARD_EXPANSION)
-                .with_supertyping(Default::default()),
-            F::ShrinkType => FunctionOptions::length_preserving(),
-            #[cfg(feature = "diff")]
-            F::Diff(NullBehavior::Drop) => FunctionOptions::groupwise(),
-            #[cfg(feature = "diff")]
-            F::Diff(NullBehavior::Ignore) => FunctionOptions::length_preserving(),
-            #[cfg(feature = "pct_change")]
-            F::PctChange => FunctionOptions::length_preserving(),
-            #[cfg(feature = "interpolate")]
-            F::Interpolate(_) => FunctionOptions::length_preserving(),
-            #[cfg(feature = "interpolate_by")]
-            F::InterpolateBy => FunctionOptions::length_preserving(),
-            #[cfg(feature = "log")]
-            F::Log { .. } | F::Log1p | F::Exp => FunctionOptions::elementwise(),
-            #[cfg(feature = "log")]
-            F::Entropy { .. } => FunctionOptions::aggregation(),
-            F::Unique(_) => FunctionOptions::groupwise(),
-            #[cfg(feature = "round_series")]
-            F::Round { .. } | F::RoundSF { .. } | F::Floor | F::Ceil => {
-                FunctionOptions::elementwise()
-            },
-            F::UpperBound | F::LowerBound => FunctionOptions::aggregation(),
-            #[cfg(feature = "fused")]
-            F::Fused(_) => FunctionOptions::elementwise(),
-            F::ConcatExpr(_) => FunctionOptions::groupwise()
-                .with_flags(|f| f | FunctionFlags::INPUT_WILDCARD_EXPANSION)
-                .with_supertyping(Default::default()),
-            #[cfg(feature = "cov")]
-            F::Correlation { .. } => {
-                FunctionOptions::aggregation().with_supertyping(Default::default())
-            },
-            #[cfg(feature = "peaks")]
-            F::PeakMin | F::PeakMax => FunctionOptions::length_preserving(),
-            #[cfg(feature = "cutqcut")]
-            F::Cut { .. } | F::QCut { .. } => FunctionOptions::length_preserving()
-                .with_flags(|f| f | FunctionFlags::PASS_NAME_TO_APPLY),
-            #[cfg(feature = "rle")]
-            F::RLE => FunctionOptions::groupwise(),
-            #[cfg(feature = "rle")]
-            F::RLEID => FunctionOptions::length_preserving(),
-            F::ToPhysical => FunctionOptions::elementwise(),
-            #[cfg(feature = "random")]
-            F::Random {
-                method: RandomMethod::Sample { .. },
-                ..
-            } => FunctionOptions::groupwise(),
-            #[cfg(feature = "random")]
-            F::Random {
-                method: RandomMethod::Shuffle,
-                ..
-            } => FunctionOptions::length_preserving(),
-            F::SetSortedFlag(_) => FunctionOptions::elementwise(),
-            #[cfg(feature = "ffi_plugin")]
-            F::FfiPlugin { flags, .. } => *flags,
-            F::MaxHorizontal | F::MinHorizontal => FunctionOptions::elementwise().with_flags(|f| {
-                f | FunctionFlags::INPUT_WILDCARD_EXPANSION | FunctionFlags::ALLOW_RENAME
-            }),
-            F::MeanHorizontal { .. } | F::SumHorizontal { .. } => FunctionOptions::elementwise()
-                .with_flags(|f| f | FunctionFlags::INPUT_WILDCARD_EXPANSION),
-            #[cfg(feature = "ewma")]
-            F::EwmMean { .. } | F::EwmStd { .. } | F::EwmVar { .. } => {
-                FunctionOptions::length_preserving()
-            },
-            #[cfg(feature = "ewma_by")]
-            F::EwmMeanBy { .. } => FunctionOptions::length_preserving(),
-            #[cfg(feature = "replace")]
-            F::Replace => FunctionOptions::elementwise(),
-            #[cfg(feature = "replace")]
-            F::ReplaceStrict { .. } => FunctionOptions::elementwise(),
-            F::GatherEvery { .. } => FunctionOptions::groupwise(),
-            #[cfg(feature = "reinterpret")]
-            F::Reinterpret(_) => FunctionOptions::elementwise(),
-            F::ExtendConstant => FunctionOptions::groupwise(),
-        }
-    }
-=======
->>>>>>> 5c154c8d
 }