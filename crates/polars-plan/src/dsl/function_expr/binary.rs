#[cfg(feature = "serde")]
use serde::{Deserialize, Serialize};

use super::*;

#[cfg_attr(feature = "serde", derive(Serialize, Deserialize))]
#[cfg_attr(feature = "dsl-schema", derive(schemars::JsonSchema))]
#[derive(Clone, PartialEq, Debug, Hash)]
pub enum BinaryFunction {
    Contains,
    StartsWith,
    EndsWith,
    #[cfg(feature = "binary_encoding")]
    HexDecode(bool),
    #[cfg(feature = "binary_encoding")]
    HexEncode,
    #[cfg(feature = "binary_encoding")]
    Base64Decode(bool),
    #[cfg(feature = "binary_encoding")]
    Base64Encode,
    Size,
    #[cfg(feature = "binary_encoding")]
<<<<<<< HEAD
    /// The parameters are destination type and whether to use little endian
    /// encoding.
    FromBuffer(DataTypeExpr, bool),
=======
    Reinterpret(DataTypeExpr, bool),
>>>>>>> bfcb40e6
}

impl Display for BinaryFunction {
    fn fmt(&self, f: &mut Formatter<'_>) -> std::fmt::Result {
        use BinaryFunction::*;
        let s = match self {
            Contains => "contains",
            StartsWith => "starts_with",
            EndsWith => "ends_with",
            #[cfg(feature = "binary_encoding")]
            HexDecode(_) => "hex_decode",
            #[cfg(feature = "binary_encoding")]
            HexEncode => "hex_encode",
            #[cfg(feature = "binary_encoding")]
            Base64Decode(_) => "base64_decode",
            #[cfg(feature = "binary_encoding")]
            Base64Encode => "base64_encode",
            Size => "size_bytes",
            #[cfg(feature = "binary_encoding")]
            Reinterpret(_, _) => "reinterpret",
        };
        write!(f, "bin.{s}")
    }
}<|MERGE_RESOLUTION|>--- conflicted
+++ resolved
@@ -20,13 +20,9 @@
     Base64Encode,
     Size,
     #[cfg(feature = "binary_encoding")]
-<<<<<<< HEAD
-    /// The parameters are destination type and whether to use little endian
+    /// The parameters are destination type, and whether to use little endian
     /// encoding.
-    FromBuffer(DataTypeExpr, bool),
-=======
     Reinterpret(DataTypeExpr, bool),
->>>>>>> bfcb40e6
 }
 
 impl Display for BinaryFunction {
