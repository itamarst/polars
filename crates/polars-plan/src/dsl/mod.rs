--- conflicted
+++ resolved
@@ -387,22 +387,7 @@
     #[cfg(feature = "search_sorted")]
     /// Find indices where elements should be inserted to maintain order.
     pub fn search_sorted<E: Into<Expr>>(self, element: E, side: SearchSortedSide) -> Expr {
-<<<<<<< HEAD
-        let element = element.into();
-        Expr::Function {
-            input: vec![self, element],
-            function: FunctionExpr::SearchSorted(side),
-            options: FunctionOptions {
-                collect_groups: ApplyOptions::GroupWise,
-                flags: FunctionFlags::default() | FunctionFlags::RETURNS_SCALAR,
-                fmt_str: "search_sorted",
-                cast_options: Some(CastingRules::FirstArgLossless),
-                ..Default::default()
-            },
-        }
-=======
         self.map_binary(FunctionExpr::SearchSorted(side), element.into())
->>>>>>> 322827ce
     }
 
     /// Cast expression to another data type.
