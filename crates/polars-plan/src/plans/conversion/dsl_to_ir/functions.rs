--- conflicted
+++ resolved
@@ -70,8 +70,7 @@
                 B::Base64Encode => IB::Base64Encode,
                 B::Size => IB::Size,
                 #[cfg(feature = "binary_encoding")]
-<<<<<<< HEAD
-                B::FromBuffer(dtype_expr, v) => {
+                B::Reinterpret(dtype_expr, v) => {
                     let dtype = dtype_expr.into_datatype(schema)?;
                     let physical_dtype = dtype.to_physical();
                     polars_ensure!(
@@ -83,11 +82,7 @@
                         dtype,
                         physical_dtype
                     );
-                    IB::FromBuffer(dtype, v)
-=======
-                B::Reinterpret(data_type, v) => {
-                    IB::Reinterpret(data_type.into_datatype(schema)?, v)
->>>>>>> bfcb40e6
+                    IB::Reinterpret(dtype, v)
                 },
             })
         },
@@ -640,8 +635,8 @@
         F::FillNullWithStrategy(fill_null_strategy) => I::FillNullWithStrategy(fill_null_strategy),
         #[cfg(feature = "rolling_window")]
         F::RollingExpr(rolling_function) => {
+            use aexpr::IRRollingFunction as IR;
             use RollingFunction as R;
-            use aexpr::IRRollingFunction as IR;
 
             I::RollingExpr(match rolling_function {
                 R::Min(r) => IR::Min(r),
@@ -669,8 +664,8 @@
         },
         #[cfg(feature = "rolling_window_by")]
         F::RollingExprBy(rolling_function_by) => {
+            use aexpr::IRRollingFunctionBy as IR;
             use RollingFunctionBy as R;
-            use aexpr::IRRollingFunctionBy as IR;
             I::RollingExprBy(match rolling_function_by {
                 R::MinBy(r) => IR::MinBy(r),
                 R::MaxBy(r) => IR::MaxBy(r),
