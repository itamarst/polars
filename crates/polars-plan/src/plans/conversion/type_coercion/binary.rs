--- conflicted
+++ resolved
@@ -61,11 +61,7 @@
             if type_right != *leaf {
                 let new_node_right = expr_arena.add(AExpr::Cast {
                     expr: node_right,
-<<<<<<< HEAD
-                    dtype: leaf.clone(),
-=======
                     dtype: type_left.cast_leaf(leaf.clone()),
->>>>>>> ead35ac6
                     options: CastOptions::NonStrict,
                 });
 
@@ -83,11 +79,7 @@
             if type_left != *leaf {
                 let new_node_left = expr_arena.add(AExpr::Cast {
                     expr: node_left,
-<<<<<<< HEAD
-                    dtype: leaf.clone(),
-=======
                     dtype: type_right.cast_leaf(leaf.clone()),
->>>>>>> ead35ac6
                     options: CastOptions::NonStrict,
                 });
 
