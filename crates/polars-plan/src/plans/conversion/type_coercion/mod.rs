mod binary;
#[cfg(all(
    feature = "range",
    any(feature = "dtype-date", feature = "dtype-datetime")
))]
mod datetime;
mod functions;
#[cfg(feature = "is_in")]
mod is_in;

use binary::process_binary;
#[cfg(all(
    feature = "range",
    any(feature = "dtype-date", feature = "dtype-datetime")
))]
use datetime::coerce_temporal_dt;
#[cfg(all(feature = "range", feature = "dtype-datetime"))]
use datetime::temporal_range_output_type;
use polars_core::chunked_array::cast::CastOptions;
use polars_core::prelude::*;
<<<<<<< HEAD
use polars_core::utils::{
    get_numeric_upcast_supertype_lossless, get_supertype, get_supertype_with_options,
    materialize_dyn_int,
};
=======
#[cfg(all(
    feature = "range",
    any(feature = "dtype-date", feature = "dtype-datetime")
))]
use polars_core::utils::try_get_supertype;
use polars_core::utils::{get_supertype, get_supertype_with_options, materialize_dyn_int};
>>>>>>> b237e86d
use polars_utils::format_list;
use polars_utils::itertools::Itertools;

use super::*;

pub struct TypeCoercionRule {}

macro_rules! unpack {
    ($packed:expr) => {
        match $packed {
            Some(payload) => payload,
            None => return Ok(None),
        }
    };
}
pub(super) use unpack;

/// determine if we use the supertype or not. For instance when we have a column Int64 and we compare with literal UInt32
/// it would be wasteful to cast the column instead of the literal.
fn modify_supertype(
    mut st: DataType,
    left: &AExpr,
    right: &AExpr,
    type_left: &DataType,
    type_right: &DataType,
) -> DataType {
    // TODO! This must be removed and dealt properly with dynamic str.
    use DataType::*;
    match (type_left, type_right, left, right) {
        // if the we compare a categorical to a literal string we want to cast the literal to categorical
        #[cfg(feature = "dtype-categorical")]
        (dt @ Categorical(_, _), String | Unknown(UnknownKind::Str), _, AExpr::Literal(_))
        | (String | Unknown(UnknownKind::Str), dt @ Categorical(_, _), AExpr::Literal(_), _)
        | (dt @ Enum(_, _), String | Unknown(UnknownKind::Str), _, AExpr::Literal(_))
        | (String | Unknown(UnknownKind::Str), dt @ Enum(_, _), AExpr::Literal(_), _) => {
            st = dt.clone()
        },

        // when then expression literals can have a different list type.
        // so we cast the literal to the other hand side.
        (List(inner), List(other), _, AExpr::Literal(_))
        | (List(other), List(inner), AExpr::Literal(_), _)
            if inner != other =>
        {
            st = List(inner.clone())
        },
        // do nothing
        _ => {},
    }
    st
}

fn get_aexpr_and_type<'a>(
    expr_arena: &'a Arena<AExpr>,
    e: Node,
    input_schema: &Schema,
) -> Option<(&'a AExpr, DataType)> {
    let ae = expr_arena.get(e);
    Some((
        ae,
        ae.to_dtype(&ToFieldContext::new(expr_arena, input_schema))
            .ok()?,
    ))
}

fn try_get_dtype(expr_arena: &Arena<AExpr>, e: Node, schema: &Schema) -> PolarsResult<DataType> {
    expr_arena
        .get(e)
        .to_dtype(&ToFieldContext::new(expr_arena, schema))
}

fn materialize(aexpr: &AExpr) -> Option<AExpr> {
    match aexpr {
        AExpr::Literal(lv) => Some(AExpr::Literal(lv.clone().materialize())),
        _ => None,
    }
}

impl OptimizationRule for TypeCoercionRule {
    fn optimize_expr(
        &mut self,
        expr_arena: &mut Arena<AExpr>,
        expr_node: Node,
        schema: &Schema,
        ctx: OptimizeExprContext,
    ) -> PolarsResult<Option<AExpr>> {
        let expr = expr_arena.get(expr_node);
        let out = match *expr {
            ref ae @ AExpr::Cast { .. } => {
                let AExpr::Cast {
                    expr: input_expr,
                    dtype,
                    options,
                } = ae.clone()
                else {
                    unreachable!()
                };

                let input = expr_arena.get(input_expr).clone();
                if ctx.has_inputs {
                    if let CastOptions::Strict = options {
                        let cast_from = expr_arena
                            .get(input_expr)
                            .to_field(&ToFieldContext::new(expr_arena, schema))?
                            .dtype;
                        let cast_to = &dtype;

                        let v = CastColumnsPolicy {
                            integer_upcast: true,
                            float_upcast: true,
                            float_downcast: true,
                            datetime_nanoseconds_downcast: true,
                            datetime_microseconds_downcast: true,
                            datetime_convert_timezone: true,
                            null_upcast: true,
                            categorical_to_string: true,
                            missing_struct_fields: MissingColumnsPolicy::Insert,
                            extra_struct_fields: ExtraColumnsPolicy::Ignore,
                        }
                        .should_cast_column("", cast_to, &cast_from);

                        match v {
                            // No casting needed
                            Ok(false) => {
                                return Ok(Some(expr_arena.get(input_expr).clone()));
                            },
                            Ok(true) => {
                                let options = if cast_from.is_primitive_numeric()
                                    && cast_to.is_primitive_numeric()
                                {
                                    CastOptions::Overflowing
                                } else {
                                    CastOptions::NonStrict
                                };

                                let dtype = cast_to.clone();

                                expr_arena.replace(
                                    expr_node,
                                    AExpr::Cast {
                                        expr: input_expr,
                                        dtype,
                                        options,
                                    },
                                );
                            },

                            Err(_) => {},
                        }
                    }
                }

                inline_or_prune_cast(&input, &dtype, options, schema, expr_arena)?
            },
            AExpr::Agg(IRAggExpr::Implode(expr)) => inline_implode(expr, expr_arena)?,
            AExpr::Ternary {
                truthy: truthy_node,
                falsy: falsy_node,
                predicate,
            } => {
                let (truthy, type_true) =
                    unpack!(get_aexpr_and_type(expr_arena, truthy_node, schema));
                let (falsy, type_false) =
                    unpack!(get_aexpr_and_type(expr_arena, falsy_node, schema));

                if type_true == type_false {
                    return Ok(None);
                }
                let st = unpack!(get_supertype(&type_true, &type_false));
                let st = modify_supertype(st, truthy, falsy, &type_true, &type_false);

                // only cast if the type is not already the super type.
                // this can prevent an expensive flattening and subsequent aggregation
                // in a group_by context. To be able to cast the groups need to be
                // flattened
                let new_node_truthy = if type_true != st {
                    expr_arena.add(AExpr::Cast {
                        expr: truthy_node,
                        dtype: st.clone(),
                        options: CastOptions::Strict,
                    })
                } else {
                    truthy_node
                };

                let new_node_falsy = if type_false != st {
                    expr_arena.add(AExpr::Cast {
                        expr: falsy_node,
                        dtype: st,
                        options: CastOptions::Strict,
                    })
                } else {
                    falsy_node
                };

                Some(AExpr::Ternary {
                    truthy: new_node_truthy,
                    falsy: new_node_falsy,
                    predicate,
                })
            },
            AExpr::BinaryExpr {
                left: node_left,
                op,
                right: node_right,
            } => return process_binary(expr_arena, schema, node_left, op, node_right),
            #[cfg(feature = "is_in")]
            AExpr::Function {
                ref function,
                ref input,
                options,
            } if {
                let mut matches = matches!(
                    function,
                    IRFunctionExpr::Boolean(IRBooleanFunction::IsIn { .. })
                        | IRFunctionExpr::ListExpr(IRListFunction::Contains { .. })
                );
                #[cfg(feature = "dtype-array")]
                {
                    matches |= matches!(
                        function,
                        IRFunctionExpr::ArrayExpr(IRArrayFunction::Contains { .. })
                    );
                }
                matches
            } =>
            {
                let (op, flat, nested, is_contains) = match function {
                    IRFunctionExpr::Boolean(IRBooleanFunction::IsIn { .. }) => {
                        ("is_in", 0, 1, false)
                    },
                    IRFunctionExpr::ListExpr(IRListFunction::Contains { .. }) => {
                        ("list.contains", 1, 0, true)
                    },
                    #[cfg(feature = "dtype-array")]
                    IRFunctionExpr::ArrayExpr(IRArrayFunction::Contains { .. }) => {
                        ("arr.contains", 1, 0, true)
                    },
                    _ => unreachable!(),
                };

                let Some(result) =
                    is_in::resolve_is_in(input, expr_arena, schema, is_contains, op, flat, nested)?
                else {
                    return Ok(None);
                };

                let function = function.clone();
                let mut input = input.to_vec();
                use self::is_in::IsInTypeCoercionResult;
                match result {
                    IsInTypeCoercionResult::SuperType(flat_type, nested_type) => {
                        let (_, type_left) =
                            unpack!(get_aexpr_and_type(expr_arena, input[flat].node(), schema));
                        let (_, type_other) =
                            unpack!(get_aexpr_and_type(expr_arena, input[nested].node(), schema));
                        cast_expr_ir(
                            &mut input[flat],
                            &type_left,
                            &flat_type,
                            expr_arena,
                            CastOptions::NonStrict,
                        )?;
                        cast_expr_ir(
                            &mut input[nested],
                            &type_other,
                            &nested_type,
                            expr_arena,
                            CastOptions::NonStrict,
                        )?;
                    },
                    IsInTypeCoercionResult::SelfCast { dtype, strict } => {
                        let (_, type_self) =
                            unpack!(get_aexpr_and_type(expr_arena, input[flat].node(), schema));
                        let options = if strict {
                            CastOptions::Strict
                        } else {
                            CastOptions::NonStrict
                        };
                        cast_expr_ir(&mut input[flat], &type_self, &dtype, expr_arena, options)?;
                    },
                    IsInTypeCoercionResult::OtherCast { dtype, strict } => {
                        let (_, type_other) =
                            unpack!(get_aexpr_and_type(expr_arena, input[nested].node(), schema));
                        let options = if strict {
                            CastOptions::Strict
                        } else {
                            CastOptions::NonStrict
                        };
                        cast_expr_ir(&mut input[nested], &type_other, &dtype, expr_arena, options)?;
                    },
                    IsInTypeCoercionResult::Implode => {
                        assert!(!is_contains);
                        let other_input =
                            expr_arena.add(AExpr::Agg(IRAggExpr::Implode(input[1].node())));
                        input[1].set_node(other_input);
                    },
                }

                Some(AExpr::Function {
                    function,
                    input,
                    options,
                })
            },
            AExpr::Function {
                ref function,
                ref input,
                options,
            } if matches!(
                function,
                IRFunctionExpr::Boolean(
                    IRBooleanFunction::Any { .. } | IRBooleanFunction::All { .. }
                )
            ) =>
            {
                // Ensure the input to boolean aggregations is boolean; try cast if possible.
                let (_, in_dtype) =
                    unpack!(get_aexpr_and_type(expr_arena, input[0].node(), schema));

                if in_dtype.is_bool() {
                    return Ok(None);
                }

                // If input cannot be cast to boolean, raise a error.
                polars_ensure!(
                    in_dtype.can_cast_to(&DataType::Boolean) != Some(false),
                    InvalidOperation: "expected boolean input for '{}()' (got {})",
                    function,
                    in_dtype
                );

                let function = function.clone();
                let mut input = input.clone();
                cast_expr_ir(
                    &mut input[0],
                    &in_dtype,
                    &DataType::Boolean,
                    expr_arena,
                    CastOptions::NonStrict,
                )?;

                Some(AExpr::Function {
                    function,
                    input,
                    options,
                })
            },
            // shift and fill should only cast left and fill value to super type.
            AExpr::Function {
                function: IRFunctionExpr::ShiftAndFill,
                ref input,
                options,
            } => {
                let left_node = input[0].node();
                let fill_value_node = input[2].node();
                let (left, type_left) = unpack!(get_aexpr_and_type(expr_arena, left_node, schema));
                let (fill_value, type_fill_value) =
                    unpack!(get_aexpr_and_type(expr_arena, fill_value_node, schema));

                unpack!(early_escape(&type_left, &type_fill_value));

                let super_type = unpack!(get_supertype(&type_left, &type_fill_value));
                let super_type =
                    modify_supertype(super_type, left, fill_value, &type_left, &type_fill_value);

                let mut input = input.clone();
                let new_node_left = if type_left != super_type {
                    expr_arena.add(AExpr::Cast {
                        expr: left_node,
                        dtype: super_type.clone(),
                        options: CastOptions::NonStrict,
                    })
                } else {
                    left_node
                };

                let new_node_fill_value = if type_fill_value != super_type {
                    expr_arena.add(AExpr::Cast {
                        expr: fill_value_node,
                        dtype: super_type,
                        options: CastOptions::NonStrict,
                    })
                } else {
                    fill_value_node
                };

                input[0].set_node(new_node_left);
                input[2].set_node(new_node_fill_value);

                Some(AExpr::Function {
                    function: IRFunctionExpr::ShiftAndFill,
                    input,
                    options,
                })
            },
            #[cfg(feature = "ewma")]
            AExpr::Function {
                function:
                    ref ewm_variant @ IRFunctionExpr::EwmMean {
                        options: ewm_options,
                    }
                    | ref ewm_variant @ IRFunctionExpr::EwmVar {
                        options: ewm_options,
                    }
                    | ref ewm_variant @ IRFunctionExpr::EwmStd {
                        options: ewm_options,
                    },
                ref input,
                options,
            } => {
                polars_ensure!(
                    (0.0..=1.0).contains(&ewm_options.alpha),
                    ComputeError: "alpha must be in [0; 1]"
                );

                let input_expr = match &input.as_slice() {
                    &[first] => first,
                    v => polars_bail!(
                        ComputeError:
                        "ewm_mean requires 1 input, got {} (input: {:?})",
                        v.len(),
                        v
                    ),
                };

                let (_, dtype) = get_aexpr_and_type(expr_arena, input_expr.node(), schema).unwrap();

                if dtype.is_float() {
                    return Ok(None);
                }

                let new_function = match ewm_variant {
                    IRFunctionExpr::EwmMean { .. } => IRFunctionExpr::EwmMean {
                        options: ewm_options,
                    },
                    IRFunctionExpr::EwmVar { .. } => IRFunctionExpr::EwmVar {
                        options: ewm_options,
                    },
                    IRFunctionExpr::EwmStd { .. } => IRFunctionExpr::EwmStd {
                        options: ewm_options,
                    },
                    _ => unreachable!(),
                };

                let input_expr = ExprIR::from_node(
                    expr_arena.add(AExpr::Cast {
                        expr: input_expr.node(),
                        dtype: DataType::Float64,
                        // FIXME: Non-strict to match legacy execution behavior, but should be strict.
                        options: CastOptions::NonStrict,
                    }),
                    expr_arena,
                );

                Some(AExpr::Function {
                    function: new_function,
                    input: vec![input_expr],
                    options,
                })
            },
            // generic type coercion of any function.
            AExpr::Function {
                // only for `DataType::Unknown` as it still has to be set.
                ref function,
                ref input,
                mut options,
            } if options.cast_options.is_some() => {
                let casting_rules = options.cast_options.unwrap();

                let function = function.clone();
                let mut input = input.clone();

                if let Some(dtypes) =
                    functions::get_function_dtypes(&input, expr_arena, schema, &function)?
                {
                    let self_e = input[0].clone();
                    let (self_ae, type_self) =
                        unpack!(get_aexpr_and_type(expr_arena, self_e.node(), schema));
                    let mut super_type = type_self.clone();
                    match casting_rules {
                        CastingRules::Supertype(super_type_opts) => {
                            for other in &input[1..] {
                                let (other, type_other) =
                                    unpack!(get_aexpr_and_type(expr_arena, other.node(), schema));

                                let Some(new_st) = get_supertype_with_options(
                                    &super_type,
                                    &type_other,
                                    super_type_opts,
                                ) else {
                                    raise_supertype(&function, &input, schema, expr_arena)?;
                                    unreachable!()
                                };
                                if input.len() == 2 {
                                    // modify_supertype is a bit more conservative of casting columns
                                    // to literals
                                    super_type = modify_supertype(
                                        new_st,
                                        self_ae,
                                        other,
                                        &type_self,
                                        &type_other,
                                    )
                                } else {
                                    // when dealing with more than 1 argument, we simply find the supertypes
                                    super_type = new_st
                                }
                            }
                        },
                        CastingRules::FirstArgLossless => {
                            for other in &input[1..] {
                                let other = other.dtype(schema, expr_arena)?;
                                can_cast_to_lossless(&super_type, other)?;
                            }
                        },
                    }

                    if matches!(super_type, DataType::Unknown(UnknownKind::Any)) {
                        raise_supertype(&function, &input, schema, expr_arena)?;
                        unreachable!()
                    }

                    match super_type {
                        DataType::Unknown(UnknownKind::Float) => super_type = DataType::Float64,
                        DataType::Unknown(UnknownKind::Int(v)) => {
                            super_type = materialize_dyn_int(v).dtype()
                        },
                        _ => {},
                    }

                    for (e, dtype) in input.iter_mut().zip(dtypes) {
                        cast_expr_ir(e, &dtype, &super_type, expr_arena, CastOptions::NonStrict)?;
                    }
                }

                // Ensure we don't go through this on next iteration.
                options.cast_options = None;
                Some(AExpr::Function {
                    function,
                    input,
                    options,
                })
            },
            #[cfg(all(feature = "temporal", feature = "dtype-duration"))]
            AExpr::Function {
                function:
                    ref function @ IRFunctionExpr::TemporalExpr(IRTemporalFunction::Duration(_)),
                ref input,
                options,
            } => {
                let no_cast_needed = input.iter().all(|expr| {
                    let (_, dtype) = get_aexpr_and_type(expr_arena, expr.node(), schema).unwrap();
                    matches!(dtype, DataType::Int64 | DataType::Float64)
                });
                if no_cast_needed {
                    return Ok(None);
                }

                let function = function.clone();
                let input = input.clone().into_iter().enumerate().map(|(i, expr)| {
                    let mut expr = expr.to_owned();
                    let (_, dtype) = get_aexpr_and_type(expr_arena, expr.node(), schema).unwrap();
                    Ok(match &dtype {
                        DataType::Int64 | DataType::Float64 => expr,
                        dt if dt.is_integer() => {
                            cast_expr_ir(
                                &mut expr,
                                &dtype,
                                &DataType::Int64,
                                expr_arena,
                                CastOptions::Strict,
                            )?;
                            expr
                        },
                        dt if dt.is_float() => {
                            cast_expr_ir(
                                &mut expr,
                                &dtype,
                                &DataType::Float64,
                                expr_arena,
                                CastOptions::Strict,
                            )?;
                            expr
                        },
                        dt => {
                            polars_bail!(InvalidOperation: "expected integer or float dtype, (got {dt}) in input {i} of duration")
                        },
                    })
                }).try_collect()?;

                Some(AExpr::Function {
                    function,
                    input,
                    options,
                })
            },
            #[cfg(feature = "list_gather")]
            AExpr::Function {
                function: ref function @ IRFunctionExpr::ListExpr(IRListFunction::Gather(_)),
                ref input,
                options,
            } => {
                let (_, type_left) =
                    unpack!(get_aexpr_and_type(expr_arena, input[0].node(), schema));
                let (_, type_other) =
                    unpack!(get_aexpr_and_type(expr_arena, input[1].node(), schema));

                let DataType::List(inner_dtype) = &type_other else {
                    // @HACK. This needs to happen until 2.0 because we support
                    // `pl.col.a.list.gather(0)` and `pl.col.a.list.gather(pl.col.b)` where `b` is
                    // an integer.
                    let function = function.clone();
                    let mut input = input.clone();

                    polars_warn!(
                        Deprecation,
                        "`list.gather` with a flat datatype is deprecated.
Please use `implode` to return to previous behavior.

See https://github.com/pola-rs/polars/issues/22149 for more information."
                    );

                    let other_input =
                        expr_arena.add(AExpr::Agg(IRAggExpr::Implode(input[1].node())));
                    input[1].set_node(other_input);

                    return Ok(Some(AExpr::Function {
                        function,
                        input,
                        options,
                    }));
                };

                polars_ensure!(
                    inner_dtype.is_integer(),
                    op = "list.gather",
                    type_left,
                    type_other
                );
                None
            },
            #[cfg(all(feature = "strings", feature = "find_many"))]
            AExpr::Function {
                function:
                    ref function @ IRFunctionExpr::StringExpr(
                        IRStringFunction::ContainsAny { .. }
                        | IRStringFunction::FindMany { .. }
                        | IRStringFunction::ExtractMany { .. },
                    ),
                ref input,
                options,
            } => {
                let (_, type_left) =
                    unpack!(get_aexpr_and_type(expr_arena, input[0].node(), schema));
                let (_, type_other) =
                    unpack!(get_aexpr_and_type(expr_arena, input[1].node(), schema));

                let DataType::List(inner_dtype) = &type_other else {
                    // @HACK. This needs to happen until 2.0 because we support
                    // `pl.col.a.str.contains_any(pl.col.b)` where `b` is a string.
                    let function = function.clone();
                    let mut input = input.clone();

                    polars_warn!(
                        Deprecation,
                        "`{function}` with a flat string datatype is deprecated.
Please use `implode` to return to previous behavior.
See https://github.com/pola-rs/polars/issues/22149 for more information."
                    );

                    let other_input =
                        expr_arena.add(AExpr::Agg(IRAggExpr::Implode(input[1].node())));
                    input[1].set_node(other_input);

                    return Ok(Some(AExpr::Function {
                        function,
                        input,
                        options,
                    }));
                };

                polars_ensure!(
                    type_left.is_string() && inner_dtype.is_string(),
                    op = format!("{function}"),
                    type_left,
                    type_other
                );
                None
            },

            #[cfg(feature = "string_pad")]
            AExpr::Function {
                function:
                    ref function @ IRFunctionExpr::StringExpr(
                        IRStringFunction::PadStart { .. }
                        | IRStringFunction::PadEnd { .. }
                        | IRStringFunction::ZFill,
                    ),
                ref input,
                options,
            } => {
                let (_, length_type) =
                    unpack!(get_aexpr_and_type(expr_arena, input[1].node(), schema));

                if length_type == DataType::UInt64 {
                    None
                } else {
                    let function = function.clone();
                    let mut input = input.clone();
                    cast_expr_ir(
                        &mut input[1],
                        &length_type,
                        &DataType::UInt64,
                        expr_arena,
                        CastOptions::Strict,
                    )?;

                    Some(AExpr::Function {
                        function,
                        input,
                        options,
                    })
                }
            },

            #[cfg(all(feature = "strings", feature = "find_many"))]
            AExpr::Function {
                function:
                    ref function @ IRFunctionExpr::StringExpr(IRStringFunction::ReplaceMany { .. }),
                ref input,
                options,
            } => {
                let (_, type_left) =
                    unpack!(get_aexpr_and_type(expr_arena, input[0].node(), schema));
                let (_, type_patterns) =
                    unpack!(get_aexpr_and_type(expr_arena, input[1].node(), schema));
                let (_, type_replace_with) =
                    unpack!(get_aexpr_and_type(expr_arena, input[2].node(), schema));

                let (
                    DataType::List(type_patterns_inner_dtype),
                    DataType::List(type_replace_with_inner_dtype),
                ) = (&type_patterns, &type_replace_with)
                else {
                    // @HACK. This needs to happen until 2.0 because we support
                    // `pl.col.a.str.replace_with(pl.col.b, ..)` where `b` is a string.
                    let function = function.clone();
                    let mut input = input.clone();

                    polars_warn!(
                        Deprecation,
                        "`str.replace_many` with a flat string datatype is deprecated.
please use `implode` to return to previous behavior.
See https://github.com/pola-rs/polars/issues/22149 for more information."
                    );

                    if !type_patterns.is_list() {
                        let other_input =
                            expr_arena.add(AExpr::Agg(IRAggExpr::Implode(input[1].node())));
                        input[1].set_node(other_input);
                    }
                    if !type_replace_with.is_list() {
                        let other_input =
                            expr_arena.add(AExpr::Agg(IRAggExpr::Implode(input[2].node())));
                        input[2].set_node(other_input);
                    }

                    return Ok(Some(AExpr::Function {
                        function,
                        input,
                        options,
                    }));
                };

                polars_ensure!(
                    type_left.is_string()
                        && type_patterns_inner_dtype.is_string()
                        && type_replace_with_inner_dtype.is_string(),
                    op = "str.replace_many",
                    type_left,
                    type_patterns,
                    type_replace_with
                );
                None
            },
            #[cfg(feature = "replace")]
            AExpr::Function {
                function:
                    ref function @ (IRFunctionExpr::Replace | IRFunctionExpr::ReplaceStrict { .. }),
                ref input,
                options,
            } => {
                let (_, type_old) =
                    unpack!(get_aexpr_and_type(expr_arena, input[1].node(), schema));
                let (_, type_new) =
                    unpack!(get_aexpr_and_type(expr_arena, input[2].node(), schema));

                let (DataType::List(_), DataType::List(_)) = (&type_old, &type_new) else {
                    let function = function.clone();
                    let mut input = input.clone();

                    if !type_old.is_list() {
                        let other_input =
                            expr_arena.add(AExpr::Agg(IRAggExpr::Implode(input[1].node())));
                        input[1].set_node(other_input);
                    }
                    if !type_new.is_list() {
                        let other_input =
                            expr_arena.add(AExpr::Agg(IRAggExpr::Implode(input[2].node())));
                        input[2].set_node(other_input);
                    }

                    return Ok(Some(AExpr::Function {
                        function,
                        input,
                        options,
                    }));
                };

                None
            },
            #[cfg(feature = "range")]
            AExpr::Function {
                function:
                    ref
                    function @ IRFunctionExpr::Range(IRRangeFunction::IntRange { step: _, ref dtype }),
                ref input,
                options,
            } => {
                polars_ensure!(dtype.is_integer(), ComputeError: "non-integer `dtype` passed to `int_range`: {:?}", dtype);

                let (_, type_start) =
                    unpack!(get_aexpr_and_type(expr_arena, input[0].node(), schema));
                let (_, type_end) =
                    unpack!(get_aexpr_and_type(expr_arena, input[1].node(), schema));

                if [&type_start, &type_end]
                    .into_iter()
                    .all(|arg_dtype| arg_dtype == dtype)
                {
                    return Ok(None);
                }

                let function = function.clone();
                let dtype = dtype.clone();
                let mut input = input.clone();
                for (i, arg_dtype) in [type_start, type_end].into_iter().enumerate() {
                    cast_expr_ir(
                        &mut input[i],
                        &arg_dtype,
                        &dtype,
                        expr_arena,
                        CastOptions::Strict,
                    )?;
                }

                Some(AExpr::Function {
                    function,
                    input,
                    options,
                })
            },
            #[cfg(feature = "range")]
            AExpr::Function {
                function:
                    ref function @ IRFunctionExpr::Range(IRRangeFunction::IntRanges { dtype: _ }),
                ref input,
                options,
            } => {
                let (_, type_start) =
                    unpack!(get_aexpr_and_type(expr_arena, input[0].node(), schema));
                let (_, type_end) =
                    unpack!(get_aexpr_and_type(expr_arena, input[1].node(), schema));
                let (_, type_step) =
                    unpack!(get_aexpr_and_type(expr_arena, input[2].node(), schema));

                if [&type_start, &type_end, &type_step]
                    .into_iter()
                    .all(|dtype| dtype == &DataType::Int64)
                {
                    return Ok(None);
                }

                let function = function.clone();
                let mut input = input.clone();
                for (i, dtype) in [type_start, type_end, type_step].into_iter().enumerate() {
                    cast_expr_ir(
                        &mut input[i],
                        &dtype,
                        &DataType::Int64,
                        expr_arena,
                        CastOptions::Strict,
                    )?;
                }

                Some(AExpr::Function {
                    function,
                    input,
                    options,
                })
            },
            #[cfg(feature = "range")]
            AExpr::Function {
                function: ref function @ (IRFunctionExpr::Skew(..) | IRFunctionExpr::Kurtosis(..)),
                ref input,
                options,
            } => {
                let (_, type_input) =
                    unpack!(get_aexpr_and_type(expr_arena, input[0].node(), schema));

                if matches!(type_input, DataType::Float64) {
                    return Ok(None);
                }

                let function = function.clone();
                let mut input = input.clone();
                cast_expr_ir(
                    &mut input[0],
                    &type_input,
                    &DataType::Float64,
                    expr_arena,
                    CastOptions::Strict,
                )?;
                Some(AExpr::Function {
                    function,
                    input,
                    options,
                })
            },
            #[cfg(all(feature = "range", feature = "dtype-date"))]
            AExpr::Function {
                function:
                    ref function @ IRFunctionExpr::Range(IRRangeFunction::DateRange {
                        interval: _,
                        closed: _,
                    })
                    | ref function @ IRFunctionExpr::Range(IRRangeFunction::DateRanges {
                        interval: _,
                        closed: _,
                    }),
                ref input,
                options,
            } => {
                let mut input = input.clone();
                let function = function.clone();

                // Determine the current and target dtypes.
                let type_start = try_get_dtype(expr_arena, input[0].node(), schema)?;
                let type_end = try_get_dtype(expr_arena, input[1].node(), schema)?;
                let from_types = [type_start, type_end];

                // Upcast input expressions if necessary.
                let from_iter = from_types.into_iter();
                let mut modified = false;
                for (i, from_dtype) in from_iter.enumerate() {
                    if from_dtype != DataType::Date {
                        modified = true;
                        coerce_temporal_dt(
                            &from_dtype,
                            &DataType::Date,
                            &mut input[i],
                            expr_arena,
                        )?;
                    }
                }

                if modified {
                    Some(AExpr::Function {
                        function,
                        input,
                        options,
                    })
                } else {
                    return Ok(None);
                }
            },
            #[cfg(all(feature = "range", feature = "dtype-datetime"))]
            AExpr::Function {
                function:
                    ref function @ IRFunctionExpr::Range(IRRangeFunction::DatetimeRange {
                        ref interval,
                        closed: _,
                        time_unit: ref tu,
                        time_zone: ref tz,
                    })
                    | ref function @ IRFunctionExpr::Range(IRRangeFunction::DatetimeRanges {
                        ref interval,
                        closed: _,
                        time_unit: ref tu,
                        time_zone: ref tz,
                    }),
                ref input,
                options,
            } => {
                let mut input = input.clone();
                let function = function.clone();

                // Determine the current and target dtypes.
                let type_start = try_get_dtype(expr_arena, input[0].node(), schema)?;
                let type_end = try_get_dtype(expr_arena, input[1].node(), schema)?;
                let default = try_get_supertype(&type_start, &type_end)?;
                let supertype = temporal_range_output_type(default, tu, tz, interval)?;
                let from_types = [type_start, type_end];

                // Upcast input expressions if necessary.
                let from_iter = from_types.into_iter();
                let mut modified = false;
                for (i, from_dtype) in from_iter.enumerate() {
                    if from_dtype != supertype {
                        modified = true;
                        coerce_temporal_dt(&from_dtype, &supertype, &mut input[i], expr_arena)?;
                    }
                }

                if modified {
                    Some(AExpr::Function {
                        function,
                        input,
                        options,
                    })
                } else {
                    return Ok(None);
                }
            },
            AExpr::Slice { offset, length, .. } => {
                let (_, offset_dtype) = unpack!(get_aexpr_and_type(expr_arena, offset, schema));
                polars_ensure!(offset_dtype.is_integer(), InvalidOperation: "offset must be integral for slice expression, not {}", offset_dtype);
                let (_, length_dtype) = unpack!(get_aexpr_and_type(expr_arena, length, schema));
                polars_ensure!(length_dtype.is_integer() || length_dtype.is_null(), InvalidOperation: "length must be integral for slice expression, not {}", length_dtype);
                None
            },
            _ => None,
        };
        Ok(out)
    }
}

fn inline_or_prune_cast(
    aexpr: &AExpr,
    dtype: &DataType,
    options: CastOptions,
    input_schema: &Schema,
    expr_arena: &Arena<AExpr>,
) -> PolarsResult<Option<AExpr>> {
    if !dtype.is_known() {
        return Ok(None);
    }

    let out = match aexpr {
        // PRUNE
        AExpr::BinaryExpr { op, .. } => {
            use Operator::*;

            match op {
                LogicalOr | LogicalAnd => {
                    let field = aexpr.to_field(&ToFieldContext::new(expr_arena, input_schema))?;
                    if field.dtype == *dtype {
                        return Ok(Some(aexpr.clone()));
                    }

                    None
                },
                Eq | EqValidity | NotEq | NotEqValidity | Lt | LtEq | Gt | GtEq => {
                    if dtype.is_bool() {
                        Some(aexpr.clone())
                    } else {
                        None
                    }
                },
                _ => None,
            }
        },
        // INLINE
        AExpr::Literal(lv) => try_inline_literal_cast(lv, dtype, options)?.map(AExpr::Literal),
        _ => None,
    };

    Ok(out)
}

fn try_inline_literal_cast(
    lv: &LiteralValue,
    dtype: &DataType,
    options: CastOptions,
) -> PolarsResult<Option<LiteralValue>> {
    let lv = match lv {
        LiteralValue::Series(s) => {
            let s = s.cast_with_options(dtype, options)?;
            LiteralValue::Series(SpecialEq::new(s))
        },
        LiteralValue::Dyn(dyn_value) => dyn_value
            .clone()
            .try_materialize_to_dtype(dtype, options)?
            .into(),
        lv if lv.is_null() => match dtype {
            DataType::Unknown(UnknownKind::Float | UnknownKind::Int(_) | UnknownKind::Str) => {
                LiteralValue::untyped_null()
            },
            _ => return Ok(None),
        },
        LiteralValue::Scalar(sc) => sc.clone().cast_with_options(dtype, options)?.into(),
        lv => {
            let Some(av) = lv.to_any_value() else {
                return Ok(None);
            };
            if dtype == &av.dtype() {
                return Ok(Some(lv.clone()));
            }
            match (av, dtype) {
                // casting null always remains null
                (AnyValue::Null, _) => return Ok(None),
                // series cast should do this one
                #[cfg(feature = "dtype-datetime")]
                (AnyValue::Datetime(_, _, _), DataType::Datetime(_, _)) => return Ok(None),
                #[cfg(feature = "dtype-duration")]
                (AnyValue::Duration(_, _), _) => return Ok(None),
                #[cfg(feature = "dtype-categorical")]
                (AnyValue::Categorical(_, _), _) | (_, DataType::Categorical(_, _)) => {
                    return Ok(None);
                },
                #[cfg(feature = "dtype-categorical")]
                (AnyValue::Enum(_, _), _) | (_, DataType::Enum(_, _)) => return Ok(None),
                #[cfg(feature = "dtype-struct")]
                (_, DataType::Struct(_)) => return Ok(None),
                (av, _) => {
                    let out = {
                        match av.strict_cast(dtype) {
                            Some(out) => out,
                            None => return Ok(None),
                        }
                    };
                    out.into()
                },
            }
        },
    };

    Ok(Some(lv))
}

fn cast_expr_ir(
    e: &mut ExprIR,
    from_dtype: &DataType,
    to_dtype: &DataType,
    expr_arena: &mut Arena<AExpr>,
    options: CastOptions,
) -> PolarsResult<()> {
    if from_dtype == to_dtype {
        return Ok(());
    }

    check_cast(from_dtype, to_dtype)?;

    if let AExpr::Literal(lv) = expr_arena.get(e.node()) {
        if let Some(literal) = try_inline_literal_cast(lv, to_dtype, options)? {
            e.set_node(expr_arena.add(AExpr::Literal(literal)));
            e.set_dtype(to_dtype.clone());
            return Ok(());
        }
    }

    e.set_node(expr_arena.add(AExpr::Cast {
        expr: e.node(),
        dtype: to_dtype.clone(),
        options: CastOptions::Strict,
    }));
    e.set_dtype(to_dtype.clone());

    Ok(())
}

fn check_cast(from: &DataType, to: &DataType) -> PolarsResult<()> {
    polars_ensure!(
        from.can_cast_to(to) != Some(false),
        InvalidOperation: "casting from {from:?} to {to:?} not supported"
    );
    Ok(())
}

fn early_escape(type_self: &DataType, type_other: &DataType) -> Option<()> {
    match (type_self, type_other) {
        (lhs, rhs) if lhs == rhs => None,
        _ => Some(()),
    }
}

fn raise_supertype(
    function: &IRFunctionExpr,
    inputs: &[ExprIR],
    input_schema: &Schema,
    expr_arena: &Arena<AExpr>,
) -> PolarsResult<()> {
    let dtypes = inputs
        .iter()
        .map(|e| e.dtype(input_schema, expr_arena).cloned())
        .collect::<PolarsResult<Vec<_>>>()?;

    let st = dtypes
        .iter()
        .cloned()
        .map(Some)
        .reduce(|a, b| get_supertype(&a?, &b?))
        .expect("always at least 2 inputs");
    // We could get a supertype with the default options, so the input types are not allowed for this
    // specific operation.
    if st.is_some() {
        polars_bail!(InvalidOperation: "got invalid or ambiguous dtypes: '{}' in expression '{}'\
                        \n\nConsider explicitly casting your input types to resolve potential ambiguity.", format_list!(&dtypes), function);
    } else {
        polars_bail!(InvalidOperation: "could not determine supertype of: {} in expression '{}'\
                        \n\nIt might also be the case that the type combination isn't allowed in this specific operation.", format_list!(&dtypes), function);
    }
}

fn inline_implode(expr: Node, expr_arena: &mut Arena<AExpr>) -> PolarsResult<Option<AExpr>> {
    let out = match expr_arena.get(expr) {
        // INLINE
        AExpr::Cast {
            expr,
            dtype,
            options,
        } => {
            let dtype = dtype.clone();
            let options = *options;
            inline_implode(*expr, expr_arena)?.map(|expr| {
                let expr = expr_arena.add(expr);
                AExpr::Cast {
                    expr,
                    dtype: DataType::List(Box::new(dtype)),
                    options,
                }
            })
        },
        AExpr::Literal(lv) => Some(AExpr::Literal(lv.clone().implode()?)),
        _ => None,
    };

    Ok(out)
}

/// Can we cast the `from` dtype to the `to` dtype without losing information?
fn can_cast_to_lossless(to: &DataType, from: &DataType) -> PolarsResult<()> {
    let can_cast = match (to, from) {
        (a, b) if a == b => true,
        (_, DataType::Null) => true,
        // Here we know the exact value, so we can report it to the user if it
        // doesn't fit:
        (to, DataType::Unknown(UnknownKind::Int(value))) => match to {
            #[cfg(feature = "dtype-decimal")]
            DataType::Decimal(to_precision, to_scale)
                if {
                    let max =
                        10i128.pow((to_precision.unwrap_or(38) - to_scale.unwrap_or(0)) as u32);
                    let min = -max;
                    *value < max && *value > min
                } =>
            {
                true
            },
            to if to.is_integer() && to.value_within_range(AnyValue::Int128(*value)) => true,
            // For floats, make sure it's in range where all integers convert
            // losslessly; this isn't quite every possible value that can be
            // converted losslessly, but it's good enough:
            DataType::Float32 if (*value < 2i128.pow(24)) && (*value > -2i128.pow(24)) => true,
            DataType::Float64 if (*value < 2i128.pow(53)) && (*value > -2i128.pow(53)) => true,
            // Make sure we have error message that reports the value:
            _ => polars_bail!(InvalidOperation: "cannot cast {} losslessly to {}", value, to),
        },
        (
            DataType::Float32,
            DataType::UInt8 | DataType::UInt16 | DataType::Int8 | DataType::Int16,
        ) => true,
        (
            DataType::Float64,
            DataType::UInt8
            | DataType::UInt16
            | DataType::UInt32
            | DataType::Int8
            | DataType::Int16
            | DataType::Int32,
        ) => true,
        // When casting unknown float to Float32 we can't tell if the value will
        // fit, so can't do anything. When casting to Float64 we can assume
        // it'll work since presumably it's no larger than a f64 in practice.
        (DataType::Float64, DataType::Unknown(UnknownKind::Float)) => true,
        // Handles both String and UnknownKind::Str:
        (DataType::String, from) => from.is_string(),
        (to, from) if to.is_primitive_numeric() && from.is_primitive_numeric() => {
            if let Some(upcast) = get_numeric_upcast_supertype_lossless(to, from) {
                &upcast == to
            } else {
                false
            }
        },
        #[cfg(feature = "dtype-categorical")]
        (DataType::Enum(_, _), from) => from.is_string(),
        #[cfg(feature = "dtype-categorical")]
        (DataType::Categorical(_, _), from) => from.is_string(),
        #[cfg(feature = "dtype-decimal")]
        (DataType::Decimal(p_to, s_to), DataType::Decimal(p_from, s_from)) => {
            // Match numbers in DataType::try_to_arrow():
            let (p_to, s_to, p_from, s_from) = (
                p_to.unwrap_or(38),
                s_to.unwrap_or(0),
                p_from.unwrap_or(38),
                s_from.unwrap_or(0),
            );
            // 1. The numbers in `from` should fit in `to`'s range.
            // 2. The scale in `from` should fit in `to`'s scale.
            ((p_to - s_to) >= (p_from - s_from)) && (s_to >= s_from)
        },
        #[cfg(feature = "dtype-decimal")]
        (DataType::Decimal(p_to, _), dt) if dt.is_primitive_numeric() => {
            // Match numbers in DataType::try_to_arrow():
            let max_value = 10i128.pow(p_to.unwrap_or(38) as u32) - 1;
            let min_value = max_value - 1;
            max_value >= dt.max().unwrap().value().extract::<i128>().unwrap()
                && min_value <= dt.min().unwrap().value().extract::<i128>().unwrap()
        },
        // Can't check for more granular time_unit in less-granular time_unit
        // data, or we'll cast away valid/necessary precision (eg: nanosecs to
        // millisecs):
        (DataType::Datetime(to_unit, _), DataType::Datetime(from_unit, _)) => to_unit <= from_unit,
        (DataType::Duration(to_unit), DataType::Duration(from_unit)) => to_unit <= from_unit,
        (DataType::List(to), DataType::List(from)) => return can_cast_to_lossless(to, from),
        #[cfg(feature = "dtype-array")]
        (DataType::List(to), DataType::Array(from, _)) => return can_cast_to_lossless(to, from),
        // If list doesn't fit array size it'll get handled when casting
        // actually happens.
        #[cfg(feature = "dtype-array")]
        (DataType::Array(to, _), DataType::List(from)) => return can_cast_to_lossless(to, from),
        #[cfg(feature = "dtype-array")]
        (DataType::Array(to, to_count), DataType::Array(from, from_count)) => {
            if from_count != to_count {
                false
            } else {
                return can_cast_to_lossless(to, from);
            }
        },
        #[cfg(feature = "dtype-struct")]
        (DataType::Struct(to_fields), DataType::Struct(from_fields)) => {
            if to_fields.len() != from_fields.len() {
                false
            } else {
                return to_fields.iter().zip(from_fields.iter()).try_for_each(
                    |(to_field, from_field)| {
                        polars_ensure!(
                            to_field.name == from_field.name,
                            InvalidOperation:
                            "cannot cast losslessly from {} to {}",
                            from,
                            to
                        );
                        can_cast_to_lossless(&to_field.dtype, &from_field.dtype)
                    },
                );
            }
        },
        _ => false,
    };
    if !can_cast {
        polars_bail!(InvalidOperation: "cannot cast losslessly from {} to {}", from, to)
    }
    Ok(())
}<|MERGE_RESOLUTION|>--- conflicted
+++ resolved
@@ -18,19 +18,15 @@
 use datetime::temporal_range_output_type;
 use polars_core::chunked_array::cast::CastOptions;
 use polars_core::prelude::*;
-<<<<<<< HEAD
-use polars_core::utils::{
-    get_numeric_upcast_supertype_lossless, get_supertype, get_supertype_with_options,
-    materialize_dyn_int,
-};
-=======
 #[cfg(all(
     feature = "range",
     any(feature = "dtype-date", feature = "dtype-datetime")
 ))]
 use polars_core::utils::try_get_supertype;
-use polars_core::utils::{get_supertype, get_supertype_with_options, materialize_dyn_int};
->>>>>>> b237e86d
+use polars_core::utils::{
+    get_numeric_upcast_supertype_lossless, get_supertype, get_supertype_with_options,
+    materialize_dyn_int,
+};
 use polars_utils::format_list;
 use polars_utils::itertools::Itertools;
 
@@ -1283,8 +1279,7 @@
             #[cfg(feature = "dtype-decimal")]
             DataType::Decimal(to_precision, to_scale)
                 if {
-                    let max =
-                        10i128.pow((to_precision.unwrap_or(38) - to_scale.unwrap_or(0)) as u32);
+                    let max = 10i128.pow((to_precision - to_scale) as u32);
                     let min = -max;
                     *value < max && *value > min
                 } =>
@@ -1332,13 +1327,6 @@
         (DataType::Categorical(_, _), from) => from.is_string(),
         #[cfg(feature = "dtype-decimal")]
         (DataType::Decimal(p_to, s_to), DataType::Decimal(p_from, s_from)) => {
-            // Match numbers in DataType::try_to_arrow():
-            let (p_to, s_to, p_from, s_from) = (
-                p_to.unwrap_or(38),
-                s_to.unwrap_or(0),
-                p_from.unwrap_or(38),
-                s_from.unwrap_or(0),
-            );
             // 1. The numbers in `from` should fit in `to`'s range.
             // 2. The scale in `from` should fit in `to`'s scale.
             ((p_to - s_to) >= (p_from - s_from)) && (s_to >= s_from)
@@ -1346,7 +1334,7 @@
         #[cfg(feature = "dtype-decimal")]
         (DataType::Decimal(p_to, _), dt) if dt.is_primitive_numeric() => {
             // Match numbers in DataType::try_to_arrow():
-            let max_value = 10i128.pow(p_to.unwrap_or(38) as u32) - 1;
+            let max_value = 10i128.pow(*p_to as u32) - 1;
             let min_value = max_value - 1;
             max_value >= dt.max().unwrap().value().extract::<i128>().unwrap()
                 && min_value <= dt.min().unwrap().value().extract::<i128>().unwrap()
