--- conflicted
+++ resolved
@@ -11,16 +11,10 @@
 #[cfg(feature = "binary_encoding")]
 use base64::engine::general_purpose;
 use memchr::memmem::find;
-use polars_compute::cast::binview_to_primitive_dyn;
+use polars_compute::cast::{binview_to_array_primitive_dyn, binview_to_primitive_dyn};
 use polars_compute::size::binary_size_bytes;
 use polars_core::prelude::arity::{broadcast_binary_elementwise_values, unary_elementwise_values};
 
-<<<<<<< HEAD
-use super::cast_binary_to_numerical::{
-    cast_binview_to_array_primitive_dyn, cast_binview_to_primitive_dyn,
-};
-=======
->>>>>>> 27daa589
 use super::*;
 
 pub trait BinaryNameSpaceImpl: AsBinary {
@@ -189,27 +183,13 @@
                 let arrow_data_type = dtype.to_arrow(CompatLevel::newest());
                 with_match_primitive_type!(ty, |$T| {
                     unsafe {
-<<<<<<< HEAD
                         ca.chunks().iter().map(|chunk| {
-                            cast_binview_to_primitive_dyn::<$T>(
+                            binview_to_primitive_dyn::<$T>(
                                 &**chunk,
                                 &arrow_data_type,
                                 is_little_endian,
                             )
                         }).collect()
-=======
-                        Ok(Series::from_chunks_and_dtype_unchecked(
-                            ca.name().clone(),
-                            ca.chunks().iter().map(|chunk| {
-                                binview_to_primitive_dyn::<$T>(
-                                    &**chunk,
-                                    &arrow_type,
-                                    is_little_endian,
-                                )
-                            }).collect::<PolarsResult<Vec<_>>>()?,
-                            dtype
-                        ))
->>>>>>> 27daa589
                     }
                 })
             },
@@ -240,7 +220,7 @@
                 let result: Vec<ArrayRef> = with_match_primitive_type!(primitive_type, |$T| {
                     unsafe {
                         ca.chunks().iter().map(|chunk| {
-                            cast_binview_to_array_primitive_dyn::<$T>(
+                            binview_to_array_primitive_dyn::<$T>(
                                 &**chunk,
                                 &arrow_data_type,
                                 is_little_endian
