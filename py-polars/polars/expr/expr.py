--- conflicted
+++ resolved
@@ -2400,15 +2400,10 @@
 
     def search_sorted(
         self,
-<<<<<<< HEAD
-        element: IntoExpr | np.ndarray[Any, Any] | dict[str, Any],
-        side: SearchSortedSide = "any",
-=======
         element: IntoExpr | np.ndarray[Any, Any],
         side: SearchSortedSide = "any",
         *,
         descending: bool = False,
->>>>>>> 5993d953
     ) -> Expr:
         """
         Find indices where elements should be inserted to maintain order.
@@ -2450,13 +2445,8 @@
         │ 0    ┆ 2     ┆ 4   │
         └──────┴───────┴─────┘
         """
-<<<<<<< HEAD
         element = parse_into_expression(element, str_as_lit=True, list_as_series=False)  # type: ignore[arg-type]
-        return self._from_pyexpr(self._pyexpr.search_sorted(element, side))
-=======
-        element = parse_into_expression(element, str_as_lit=True, list_as_series=True)  # type: ignore[arg-type]
         return self._from_pyexpr(self._pyexpr.search_sorted(element, side, descending))
->>>>>>> 5993d953
 
     def sort_by(
         self,
