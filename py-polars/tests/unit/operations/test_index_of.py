--- conflicted
+++ resolved
@@ -15,12 +15,8 @@
 from polars.testing.parametric import series
 
 if TYPE_CHECKING:
-<<<<<<< HEAD
     from polars._typing import IntoExpr, PolarsDataType
-=======
-    from polars._typing import IntoExpr
     from polars.datatypes import IntegerType
->>>>>>> 9e6e923f
 
 
 def isnan(value: object) -> bool:
