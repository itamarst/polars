--- conflicted
+++ resolved
@@ -76,12 +76,8 @@
 regex = "1.9"
 reqwest = { version = "0.12", default-features = false }
 ryu = "1.0.13"
-<<<<<<< HEAD
 scopeguard = "1.2.0"
-serde = { version = "1.0.188", features = ["derive"] }
-=======
 serde = { version = "1.0.188", features = ["derive", "rc"] }
->>>>>>> 433d6c05
 serde_json = "1"
 simd-json = { version = "0.13", features = ["known-key"] }
 simdutf8 = "0.1.4"
